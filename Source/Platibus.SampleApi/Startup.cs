--- conflicted
+++ resolved
@@ -35,7 +35,7 @@
                     {
                         ValidateAudience = false
                     };
-<<<<<<< HEAD
+
                     //options.Events = new JwtBearerEvents
                     //{
                     //    OnAuthenticationFailed = context =>
@@ -50,8 +50,6 @@
                     //        return Task.CompletedTask;
                     //    }
                     //};
-=======
->>>>>>> b23ce448
                 });
 
             services.AddCors(options =>
@@ -69,10 +67,7 @@
             services.AddSingleton<IWidgetRepository>(new InMemoryWidgetRepository());
             services.AddSingleton<WidgetCreationCommandHandler>();
             services.AddSingleton<SimulatedRequestHandler>();
-<<<<<<< HEAD
             services.AddSingleton<AspNetCoreLoggingSink>();
-=======
->>>>>>> b23ce448
 
             // Platibus services
             var serviceProvider = services.BuildServiceProvider();
